# kate: indent-width 2;

version: '{branch}-{build}'

branches:
  only:
  - compatibility
skip_tags: true
shallow_clone: true
clone_depth: 1

os: Visual Studio 2015

environment:
  matrix:
  - BUILD_STATIC: OFF

install:
<<<<<<< HEAD
- ps: cinst ninja
build_script:
- set PATH=C:/Sys/bin;C:/tools/ninja;%PATH%
- call "C:/Program Files (x86)/Microsoft Visual Studio 12.0/VC/vcvarsall.bat"
=======
- call "C:/Program Files (x86)/Microsoft Visual Studio 14.0/VC/vcvarsall.bat"
- set PATH=C:/Sys/bin;C:/tools/ninja;%PATH%

# Ninja
- cinst ninja

build_script:
>>>>>>> 4c983d48
- mkdir build
- cd build
- cmake .. -DCMAKE_BUILD_TYPE=Release -DCMAKE_INSTALL_PREFIX=C:/Sys -DBUILD_STATIC=%BUILD_STATIC% -DBUILD_TESTS=ON -G Ninja
- cmake --build .
- cmake --build . --target install
- cmake . -DCMAKE_INSTALL_PREFIX=%APPVEYOR_BUILD_FOLDER%/Deploy -DBUILD_TESTS=OFF
- cmake --build . --target install
- cd ../Deploy
<<<<<<< HEAD
- 7z a ../corrade-compatibility.zip *
=======
- 7z a ../corrade.zip *

>>>>>>> 4c983d48
test_script:
- cd %APPVEYOR_BUILD_FOLDER%/build
- SET fail=0
- ctest --output-on-failure || SET fail=1 & ver > nul
- cd %APPVEYOR_BUILD_FOLDER%
- appveyor PushArtifact corrade-compatibility.zip
- exit %fail%<|MERGE_RESOLUTION|>--- conflicted
+++ resolved
@@ -9,27 +9,18 @@
 shallow_clone: true
 clone_depth: 1
 
-os: Visual Studio 2015
-
 environment:
   matrix:
   - BUILD_STATIC: OFF
 
 install:
-<<<<<<< HEAD
-- ps: cinst ninja
-build_script:
-- set PATH=C:/Sys/bin;C:/tools/ninja;%PATH%
 - call "C:/Program Files (x86)/Microsoft Visual Studio 12.0/VC/vcvarsall.bat"
-=======
-- call "C:/Program Files (x86)/Microsoft Visual Studio 14.0/VC/vcvarsall.bat"
 - set PATH=C:/Sys/bin;C:/tools/ninja;%PATH%
 
 # Ninja
 - cinst ninja
 
 build_script:
->>>>>>> 4c983d48
 - mkdir build
 - cd build
 - cmake .. -DCMAKE_BUILD_TYPE=Release -DCMAKE_INSTALL_PREFIX=C:/Sys -DBUILD_STATIC=%BUILD_STATIC% -DBUILD_TESTS=ON -G Ninja
@@ -38,12 +29,8 @@
 - cmake . -DCMAKE_INSTALL_PREFIX=%APPVEYOR_BUILD_FOLDER%/Deploy -DBUILD_TESTS=OFF
 - cmake --build . --target install
 - cd ../Deploy
-<<<<<<< HEAD
 - 7z a ../corrade-compatibility.zip *
-=======
-- 7z a ../corrade.zip *
 
->>>>>>> 4c983d48
 test_script:
 - cd %APPVEYOR_BUILD_FOLDER%/build
 - SET fail=0
