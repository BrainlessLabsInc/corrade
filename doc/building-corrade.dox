--- conflicted
+++ resolved
@@ -32,15 +32,9 @@
 
 Minimal set of tools required for building is:
 
-<<<<<<< HEAD
--   C++ compiler with good C++11 support. Currently there are two compilers
-    which are tested to have everything needed: **GCC** >= 4.6 and **Clang**
-    >= 3.1. On Windows you can use **MinGW**. GCC 4.5, 4.4 and **MSVC** 2013
-=======
 -   C++ compiler with good C++11 support. Compilers which are tested to have
     everything needed are **GCC** >= 4.7, **Clang** >= 3.1 and **MSVC** 2015.
     On Windows you can also use **MinGW**. GCC 4.6, 4.5, 4.4 and MSVC 2013
->>>>>>> ddf89991
     support involves some ugly workarounds and thus is available only in
     `compatibility` branch.
 -   **CMake** >= 2.8.9
