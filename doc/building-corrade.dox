--- conflicted
+++ resolved
@@ -495,17 +495,10 @@
 
     java -jar jenkins-cli.jar -s http://your-jenkins-server <command> Corrade-Compatibility < jenkins.xml
 
-<<<<<<< HEAD
-Build is done using **Ninja** build system. It expects that **GCC** >=4.8.2,
+Build is done using **Ninja** build system. It expects that **GCC** >= 4.8.1,
 4.7, 4.6, 4.5, 4.4 and **Clang** are installed as it tries to compile the
 library with each one of them. You can add/remove the compilers in
 `axes/hudson.matrix.TextAxis` or via the web interface later.
-=======
-Build is done using **Ninja** build system. It expects that **GCC** >=4.8.1,
-4.7 and **Clang** are installed as it tries to compile the library with each
-one of them. You can add/remove the compilers in `axes/hudson.matrix.TextAxis`
-or via the web interface later.
->>>>>>> a46c23f8
 
 There is also MinGW32, MinGW-w64, Emscripten and NaCl configuration, add or
 update them with the commands below. See @ref building-corrade-cross for more
