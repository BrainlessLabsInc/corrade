--- conflicted
+++ resolved
@@ -260,32 +260,23 @@
         /* Load the file and save it for later use. Linear search is not an
            issue, as this shouldn't be used in production code anyway. */
         std::vector<const ConfigurationGroup*> files = _overrideGroup->conf.groups("file");
-<<<<<<< HEAD
         for(auto fit = files.begin(); fit != files.end(); ++fit) {
             const ConfigurationGroup* const file = *fit;
 
-            const std::string name = file->keyExists("alias") ? file->value("alias") : file->value("filename");
-=======
-        for(auto file: files) {
             const std::string name = file->hasValue("alias") ? file->value("alias") : file->value("filename");
->>>>>>> b528dbb1
             if(name != filename) continue;
 
             /* Load the file */
             bool success;
             Containers::Array<unsigned char> data;
             std::tie(success, data) = fileContents(Directory::join(Directory::path(_group->second.overrideGroup), file->value("filename")));
-<<<<<<< HEAD
             /* No nullptr here -> issue */
             if(!success)
                 #ifndef CORRADE_GCC44_COMPATIBILITY
-                return {nullptr, 0};
+                return nullptr;
                 #else
                 return {};
                 #endif
-=======
-            if(!success) return nullptr;
->>>>>>> b528dbb1
 
             /* Save the file for later use and return */
             #ifndef CORRADE_GCC47_COMPATIBILITY
