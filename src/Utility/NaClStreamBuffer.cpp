/*
    This file is part of Corrade.

    Copyright © 2007, 2008, 2009, 2010, 2011, 2012, 2013
              Vladimír Vondruš <mosra@centrum.cz>

    Permission is hereby granted, free of charge, to any person obtaining a
    copy of this software and associated documentation files (the "Software"),
    to deal in the Software without restriction, including without limitation
    the rights to use, copy, modify, merge, publish, distribute, sublicense,
    and/or sell copies of the Software, and to permit persons to whom the
    Software is furnished to do so, subject to the following conditions:

    The above copyright notice and this permission notice shall be included
    in all copies or substantial portions of the Software.

    THE SOFTWARE IS PROVIDED "AS IS", WITHOUT WARRANTY OF ANY KIND, EXPRESS OR
    IMPLIED, INCLUDING BUT NOT LIMITED TO THE WARRANTIES OF MERCHANTABILITY,
    FITNESS FOR A PARTICULAR PURPOSE AND NONINFRINGEMENT. IN NO EVENT SHALL
    THE AUTHORS OR COPYRIGHT HOLDERS BE LIABLE FOR ANY CLAIM, DAMAGES OR OTHER
    LIABILITY, WHETHER IN AN ACTION OF CONTRACT, TORT OR OTHERWISE, ARISING
    FROM, OUT OF OR IN CONNECTION WITH THE SOFTWARE OR THE USE OR OTHER
    DEALINGS IN THE SOFTWARE.
*/

#include "NaClStreamBuffer.h"

#include <ppapi/cpp/instance.h>
#include <ppapi/cpp/var.h>

#include "Utility/String.h"

namespace Corrade { namespace Utility {

NaClConsoleStreamBuffer::NaClConsoleStreamBuffer(pp::Instance* const instance, const LogLevel level, std::string source): std::stringbuf(std::ios_base::out), instance(instance), level(level), source(std::move(source)) {}

NaClConsoleStreamBuffer::~NaClConsoleStreamBuffer() = default;

int NaClConsoleStreamBuffer::sync() {
<<<<<<< HEAD
    std::string message = str();

    /* Nothing to do */
    if(message.empty() || message == "\n") return 0;

    /* Remove newline at the end, if present (no std::string::back() in GCC 4.5) */
    if(message[message.size()-1] == '\n') message.resize(message.size()-1);
=======
>>>>>>> 0cef1ebc

    /* Send buffer data to console line by line */
    std::vector<std::string> lines = String::split(str(), '\n', false);
    for(const auto& line: lines) {
        if(source.empty())
            instance->LogToConsole(PP_LogLevel(level), line);
        else
            instance->LogToConsoleWithSource(PP_LogLevel(level), source, line);
    }

    /* And clear them for next time so they aren't sent again every time */
    str({});

    return 0;
}

NaClMessageStreamBuffer::NaClMessageStreamBuffer(pp::Instance* const instance, std::string prefix): std::stringbuf(std::ios_base::out), instance(instance), prefix(std::move(prefix)) {
    str(prefix);
}

NaClMessageStreamBuffer::~NaClMessageStreamBuffer() = default;

int NaClMessageStreamBuffer::sync() {
    /* Post the data as message */
    instance->PostMessage(str());

    /* And reset the data to prefix for next time so they aren't sent again
       every time */
    str(prefix);

    return 0;
}

}}<|MERGE_RESOLUTION|>--- conflicted
+++ resolved
@@ -37,17 +37,6 @@
 NaClConsoleStreamBuffer::~NaClConsoleStreamBuffer() = default;
 
 int NaClConsoleStreamBuffer::sync() {
-<<<<<<< HEAD
-    std::string message = str();
-
-    /* Nothing to do */
-    if(message.empty() || message == "\n") return 0;
-
-    /* Remove newline at the end, if present (no std::string::back() in GCC 4.5) */
-    if(message[message.size()-1] == '\n') message.resize(message.size()-1);
-=======
->>>>>>> 0cef1ebc
-
     /* Send buffer data to console line by line */
     std::vector<std::string> lines = String::split(str(), '\n', false);
     for(const auto& line: lines) {
