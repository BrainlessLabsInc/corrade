--- conflicted
+++ resolved
@@ -172,26 +172,15 @@
 
     /* If the plugin is not static and is used by others, try to unload these
        first so it can be unloaded too */
-<<<<<<< HEAD
-    if(foundPlugin->second->loadState != LoadState::Static) {
-        const std::vector<std::string> usedBy = foundPlugin->second->metadata.usedBy();
-        for(auto it = usedBy.begin(); it != usedBy.end(); ++it)
+    if(plugin.loadState != LoadState::Static)
+        for(auto it = plugin.metadata._usedBy.begin(); it != plugin.metadata._usedBy.end(); ++it)
             unloadRecursive(*it);
-    }
-=======
-    if(plugin.loadState != LoadState::Static)
-        for(const std::string& usedBy: plugin.metadata._usedBy)
-            unloadRecursive(usedBy);
->>>>>>> b496838e
 
     /* Unload the plugin */
+    /* GCC 4.5 requires explicit type */
     const LoadState after = unloadInternal(plugin);
     CORRADE_ASSERT(after & (LoadState::Static|LoadState::NotLoaded|LoadState::WrongMetadataFile),
-<<<<<<< HEAD
-        "PluginManager::Manager: cannot unload plugin" << plugin << "on manager destruction:" << after, LoadState());
-=======
-        "PluginManager::Manager: cannot unload plugin" << plugin.metadata._name << "on manager destruction:" << after, {});
->>>>>>> b496838e
+        "PluginManager::Manager: cannot unload plugin" << plugin.metadata._name << "on manager destruction:" << after, LoadState{});
 
     return after;
 }
@@ -213,14 +202,13 @@
     }
 
     /* Remove all unloaded plugins from the container */
-<<<<<<< HEAD
-    auto it = plugins()->begin();
-    while(it != plugins()->end()) {
+    auto it = _plugins.plugins.cbegin();
+    while(it != _plugins.plugins.cend()) {
         if(it->second->manager == this && it->second->loadState & (LoadState::NotLoaded|LoadState::WrongMetadataFile)) {
             delete it->second;
 
             #ifndef CORRADE_GCC44_COMPATIBILITY
-            it = plugins()->erase(it);
+            it = _plugins.plugins.erase(it);
             #else
             /* GCC 4.4 returns void from map::erase(), but other iterators
                aren't invalidated, so it's safe */
@@ -229,13 +217,6 @@
             plugins()->erase(erase);
             #endif
 
-=======
-    auto it = _plugins.plugins.cbegin();
-    while(it != _plugins.plugins.cend()) {
-        if(it->second->manager == this && it->second->loadState & (LoadState::NotLoaded|LoadState::WrongMetadataFile)) {
-            delete it->second;
-            it = _plugins.plugins.erase(it);
->>>>>>> b496838e
         } else ++it;
     }
 
@@ -345,33 +326,23 @@
         return plugin.loadState;
     }
 
-<<<<<<< HEAD
-    /* Vector of found dependencies. If everything goes well, this plugin will
-       be added to each dependency usedBy list. */
-    std::vector<std::pair<std::string, Plugin*>> dependencies;
-
-    /* Load dependencies and remember their names for later */
-    for(auto it = pluginObject.metadata.depends().begin(); it != pluginObject.metadata.depends().end(); ++it) {
-        const std::string& dependency = *it;
-=======
     /* Load dependencies and remember their names for later. Their names will
        be added to usedBy list only if everything goes well. */
     std::vector<std::reference_wrapper<Plugin>> dependencies;
     dependencies.reserve(plugin.metadata._depends.size());
-    for(const std::string& dependency: plugin.metadata._depends) {
->>>>>>> b496838e
+    for(auto it = plugin.metadata._depends.begin(); it != plugin.metadata._depends.end(); ++it) {
         /* Find manager which is associated to this plugin and load the plugin
            with it */
-        const auto foundDependency = _plugins.plugins.find(dependency);
-
-        if(foundDependency == _plugins.plugins.end() || !foundDependency->second->manager ||
-           !(foundDependency->second->manager->loadInternal(*foundDependency->second) & LoadState::Loaded))
+        const auto dependency = _plugins.plugins.find(*it);
+
+        if(dependency == _plugins.plugins.end() || !dependency->second->manager ||
+           !(dependency->second->manager->loadInternal(*dependency->second) & LoadState::Loaded))
         {
-            Error() << "PluginManager::Manager::load(): unresolved dependency" << dependency << "of plugin" << plugin.metadata._name;
+            Error() << "PluginManager::Manager::load(): unresolved dependency" << *it << "of plugin" << plugin.metadata._name;
             return LoadState::UnresolvedDependency;
         }
 
-        dependencies.push_back(*foundDependency->second);
+        dependencies.push_back(*dependency->second);
     }
 
     const std::string filename = Directory::join(_pluginDirectory, plugin.metadata._name + PLUGIN_FILENAME_SUFFIX);
