#ifndef Corrade_Containers_Array_h
#define Corrade_Containers_Array_h
/*
    This file is part of Corrade.

    Copyright © 2007, 2008, 2009, 2010, 2011, 2012, 2013, 2014, 2015
              Vladimír Vondruš <mosra@centrum.cz>

    Permission is hereby granted, free of charge, to any person obtaining a
    copy of this software and associated documentation files (the "Software"),
    to deal in the Software without restriction, including without limitation
    the rights to use, copy, modify, merge, publish, distribute, sublicense,
    and/or sell copies of the Software, and to permit persons to whom the
    Software is furnished to do so, subject to the following conditions:

    The above copyright notice and this permission notice shall be included
    in all copies or substantial portions of the Software.

    THE SOFTWARE IS PROVIDED "AS IS", WITHOUT WARRANTY OF ANY KIND, EXPRESS OR
    IMPLIED, INCLUDING BUT NOT LIMITED TO THE WARRANTIES OF MERCHANTABILITY,
    FITNESS FOR A PARTICULAR PURPOSE AND NONINFRINGEMENT. IN NO EVENT SHALL
    THE AUTHORS OR COPYRIGHT HOLDERS BE LIABLE FOR ANY CLAIM, DAMAGES OR OTHER
    LIABILITY, WHETHER IN AN ACTION OF CONTRACT, TORT OR OTHERWISE, ARISING
    FROM, OUT OF OR IN CONNECTION WITH THE SOFTWARE OR THE USE OR OTHER
    DEALINGS IN THE SOFTWARE.
*/

/** @file
 * @brief Class @ref Corrade::Containers::Array
 */

#include <type_traits>
#include <utility>

#include "Corrade/compatibility.h"
#include "Corrade/configure.h"
#include "Corrade/Containers/ArrayView.h"
#include "Corrade/Containers/Tags.h"

#ifdef CORRADE_BUILD_DEPRECATED
#include "Corrade/Utility/Macros.h"
#endif

namespace Corrade { namespace Containers {

/**
@brief Array wrapper with size information

Provides movable RAII wrapper around plain C array. Main use case is storing
binary data of unspecified type, where addition/removal of elements is not
needed or harmful.

However, the class is usable also as lighter non-copyable alternative to
`std::vector`, in STL algorithms in the same way as plain C array and
additionally also in range-based for cycle.

Usage example:
@code
// Create default-initialized array with 5 integers and set them to some value
Containers::Array<int> a{5};
int b = 0;
for(auto& i: a) i = b++; // a = {0, 1, 2, 3, 4}

// Create array from given values
auto b = Containers::Array<int>::from(3, 18, -157, 0);
b[3] = 25; // b = {3, 18, -157, 25}
@endcode

## Array initialization

The array is by default *default-initialized*, which means that trivial types
are not initialized at all and default constructor is called on other types. It
is possible to initialize the array in a different way using so-called *tags*:

-   @ref Array(DefaultInitT, std::size_t) is equivalent to the default case
    (useful when you want to make the choice appear explicit).
-   @ref Array(ValueInitT, std::size_t) zero-initializes trivial types and
    calls default constructor elsewhere.
-   @ref Array(DirectInitT, std::size_t, Args...) constructs all elements of
    the array using provided arguments.
-   @ref Array(NoInitT, std::size_t) does not initialize anything and you need
    to call the constructor on all elements manually using placement new,
    `std::uninitialized_copy` or similar. This is the dangerous option.

Example:
@code
// These are equivalent
Containers::Array<int> a1{5};
Containers::Array<int> a2{Containers::DefaultInit, 5};

// Array of 100 zeros
Containers::Array<int> b{Containers::ValueInit, 100};

// Array of type with no default constructor
struct Vec3 {
    Vec3(float, float, float);
};
Containers::Array<Vec3> c{Containers::DirectInit, 5, 5.2f, 0.4f, 1.0f};

// Manual construction of each element
struct Foo {
    Foo(int index);
};
Containers::Array<Foo> d{Containers::NoInit, 5};
int index = 0;
for(Foo& f: d) new(&f) Foo(index++);
@endcode

@todo Something like ArrayTuple to create more than one array with single
    allocation and proper alignment for each type? How would non-POD types be
    constructed in that? Will that be useful in more than one place?
*/
template<class T> class Array {
    public:
        typedef T Type;     /**< @brief Element type */

        /**
         * @brief Create array from given values
         *
         * Zero argument count creates `nullptr` array.
         */
        template<class ...U> static Array<T> from(U&&... values) {
            return fromInternal(std::forward<U>(values)...);
        }

        #ifdef CORRADE_BUILD_DEPRECATED
        /**
         * @copybrief Array(ValueInitT, std::size_t)
         * @deprecated Use @ref Array(ValueInitT, std::size_t) instead.
         */
        CORRADE_DEPRECATED("use Array(ValueInitT, std::size_t) instead") static Array<T> zeroInitialized(std::size_t size) {
            return Array<T>{ValueInit, size};
        }
        #endif

        #ifndef CORRADE_GCC45_COMPATIBILITY
        /** @brief Conversion from nullptr */
        #ifdef DOXYGEN_GENERATING_OUTPUT
        /*implicit*/ Array(std::nullptr_t) noexcept:
        #else
        template<class U, class V = typename std::enable_if<std::is_same<std::nullptr_t, U>::value>::type> /*implicit*/ Array(U) noexcept:
        #endif
            _data(nullptr), _size(0) {}
        #endif

        /**
         * @brief Default constructor
         *
         * Creates zero-sized array. Move array with nonzero size onto the
         * instance to make it useful.
         */
        /*implicit*/ Array() noexcept: _data(nullptr), _size(0) {}

        /**
         * @brief Construct default-initialized array
         *
         * Creates array of given size, the contents are default-initialized
         * (i.e. builtin types are not initialized). If the size is zero, no
         * allocation is done.
         * @see @ref DefaultInit, @ref Array(ValueInitT, std::size_t)
         */
        explicit Array(DefaultInitT, std::size_t size): _data{size ? new T[size] : nullptr}, _size{size} {}

        /**
         * @brief Construct value-initialized array
         *
         * Creates array of given size, the contents are value-initialized
         * (i.e. builtin types are zero-initialized). For other than builtin
         * types this is the same as @ref Array(std::size_t). If the size is
         * zero, no allocation is done.
         *
         * Useful if you want to create an array of primitive types and sett
         * them to zero.
         * @see @ref ValueInit, @ref Array(DefaultInitT, std::size_t)
         */
        explicit Array(ValueInitT, std::size_t size): _data{size ? new T[size]() : nullptr}, _size{size} {}

        /**
         * @brief Construct the array without initializing its contents
         *
         * Creates array of given size, the contents are *not* initialized. If
         * the size is zero, no allocation is done. Initialize the values using
         * placement new.
         *
         * Useful if you will be overwriting all elements later anyway.
         * @attention The destructor will be called on all values regardless of
         *      whether they were properly initialized or not.
         * @see @ref NoInit, @ref Array(NoInitT, std::size_t)
         */
        explicit Array(NoInitT, std::size_t size): _data{size ? reinterpret_cast<T*>(new char[size*sizeof(T)]) : nullptr}, _size{size} {}

        /**
         * @brief Construct direct-initialized array
         *
         * Each element will be initialized using @p arguments instead of
         * calling default constructor. Note that because the arguments may be
         * used as a parameter in more than one constructor call, they are not
         * forwarded (i.e. rvalue references are *not* preserved).
         */
        template<class... Args> explicit Array(DirectInitT, std::size_t size, Args... args);

        /**
         * @brief Construct default-initialized array
         *
         * Alias to @ref Array(DefaultInitT, std::size_t).
         * @see @ref Array(ValueInitT, std::size_t)
         */
        explicit Array(std::size_t size):
            #ifndef CORRADE_GCC46_COMPATIBILITY
            Array{DefaultInit, size}
            #else
            _data{size ? new T[size] : nullptr}, _size{size}
            #endif
            {}

        /**
         * @brief Wrap existing array
         *
         * Note that the array will be deleted on destruction.
         */
        explicit Array(T* data, std::size_t size): _data{data}, _size{size} {}

        ~Array() { delete[] _data; }

        /** @brief Copying is not allowed */
        /* Special "copymove" constructor to work around issues with std::map */
        #ifndef CORRADE_GCC45_COMPATIBILITY
        Array(const Array<T>&) = delete;
        #else
        Array(const Array<T>& other);
        #endif

        /** @brief Move constructor */
        Array(Array<T>&& other) noexcept;

        /** @brief Copying is not allowed */
        Array<T>& operator=(const Array<T>&) = delete;

        /** @brief Move assignment */
        Array<T>& operator=(Array<T>&&) noexcept;

        #if !defined(CORRADE_GCC44_COMPATIBILITY) && !defined(CORRADE_MSVC2013_COMPATIBILITY)
        /* Disabled on GCC 4.4 to avoid ambiguity with operator T*() (no
           explicit conversion operators). Disabled on MSVC 2013 to avoid
           ambiguous operator+() when doing pointer arithmetic. */
        /** @brief Whether the array is non-empty */
        constexpr explicit operator bool() const { return _data; }
        #endif

        /**
         * @brief Convert to @ref ArrayView
         *
         * Enabled only if `T*` is implicitly convertible to `U*`.
         */
        #ifdef DOXYGEN_GENERATING_OUTPUT
        template<class U>
        #else
        template<class U, class V = typename std::enable_if<std::is_convertible<T*, U*>::value>::type>
        #endif
        /*implicit*/ operator ArrayView<U>() noexcept { return {_data, _size}; }

        /**
         * @brief Convert to const @ref ArrayView
         *
         * Enabled only if `const T*` is implicitly convertible to `U*`.
         */
        #ifdef DOXYGEN_GENERATING_OUTPUT
        template<class U>
        #else
        template<class U, class V = typename std::enable_if<std::is_convertible<T*, U*>::value>::type>
        #endif
        /*implicit*/ operator ArrayView<const U>() const noexcept { return {_data, _size}; }

        /** @brief Convert to const void @ref ArrayView */
        /*implicit*/ operator ArrayView<const void>() const noexcept { return {_data, _size*sizeof(T)}; }

        /* `char* a = Containers::Array<char>(5); a[3] = 5;` would result in
           instant segfault, disallowing it in the following conversion
           operators */

        /** @brief Conversion to array type */
        /*implicit*/ operator T*()
        #if !defined(CORRADE_GCC47_COMPATIBILITY) && !defined(CORRADE_MSVC2013_COMPATIBILITY)
        &
        #endif
        { return _data; }

        /** @overload */
        /*implicit*/ operator const T*() const
        #ifndef CORRADE_GCC47_COMPATIBILITY
        &
        #endif
        { return _data; }

        /** @brief Array data */
        T* data() { return _data; }
        const T* data() const { return _data; }         /**< @overload */

        /** @brief Array size */
        std::size_t size() const { return _size; }

        /** @brief Whether the array is empty */
        bool empty() const { return !_size; }

        /** @brief Pointer to first element */
        T* begin() { return _data; }
        const T* begin() const { return _data; }        /**< @overload */
        const T* cbegin() const { return _data; }       /**< @overload */

        /** @brief Pointer to (one item after) last element */
        T* end() { return _data+_size; }
        const T* end() const { return _data+_size; }    /**< @overload */
        const T* cend() const { return _data+_size; }   /**< @overload */

        /**
         * @brief Reference to array slice
         *
         * Equivalent to @ref ArrayView::slice().
         */
        ArrayView<T> slice(T* begin, T* end) {
            return ArrayView<T>{*this}.slice(begin, end);
        }
        /** @overload */
        ArrayView<const T> slice(const T* begin, const T* end) const {
            return ArrayView<const T>{*this}.slice(begin, end);
        }
        /** @overload */
        ArrayView<T> slice(std::size_t begin, std::size_t end) {
            return slice(_data + begin, _data + end);
        }
        /** @overload */
        ArrayView<const T> slice(std::size_t begin, std::size_t end) const {
            return slice(_data + begin, _data + end);
        }

        /**
         * @brief Array prefix
         *
         * Equivalent to @ref ArrayView::prefix().
         */
        ArrayView<T> prefix(T* end) {
            return ArrayView<T>{*this}.prefix(end);
        }
        /** @overload */
        ArrayView<const T> prefix(const T* end) const {
            return ArrayView<const T>{*this}.prefix(end);
        }
        ArrayView<T> prefix(std::size_t end) { return prefix(_data + end); } /**< @overload */
        ArrayView<const T> prefix(std::size_t end) const { return prefix(_data + end); } /**< @overload */

        /**
         * @brief Array suffix
         *
         * Equivalent to @ref ArrayView::suffix().
         */
        ArrayView<T> suffix(T* begin) {
            return ArrayView<T>{*this}.suffix(begin);
        }
        /** @overload */
        ArrayView<const T> suffix(const T* begin) const {
            return ArrayView<const T>{*this}.suffix(begin);
        }
        ArrayView<T> suffix(std::size_t begin) { return suffix(_data + begin); } /**< @overload */
        ArrayView<const T> suffix(std::size_t begin) const { return suffix(_data + begin); } /**< @overload */

        /**
         * @brief Release data storage
         *
         * Returns the data pointer and resets internal state to default.
         * Deleting the returned array is user responsibility.
         */
        T* release();

    private:
        template<class ...U> static Array<T> fromInternal(U&&... values) {
            Array<T> array;
            array._size = sizeof...(values);
            array._data = new T[sizeof...(values)] { T(std::forward<U>(values))... };
            return array;
        }
        /* Specialization for zero argument count */
        static Array<T> fromInternal() {
            #ifndef CORRADE_GCC45_COMPATIBILITY
            return nullptr;
            #else
            return {};
            #endif
        }

        T* _data;
        std::size_t _size;
};

#ifdef CORRADE_BUILD_DEPRECATED
/** @copybrief ArrayView
 * @deprecated Use @ref ArrayView.h and @ref ArrayView instead.
 */
<<<<<<< HEAD
#ifndef CORRADE_GCC46_COMPATIBILITY
#ifndef CORRADE_MSVC2013_COMPATIBILITY
/* MSVC 2013 cannot handle multiple definitions of (and attributes for) template aliases */
template<class T> using ArrayReference CORRADE_DEPRECATED("use ArrayView.h and ArrayView instead") = ArrayView<T>;
=======
template<class T> using ArrayReference CORRADE_DEPRECATED_ALIAS("use ArrayView.h and ArrayView instead") = ArrayView<T>;
>>>>>>> c79c9f03
#endif
#else
/* Uh. Just copied over and delegating to ArrayView constructors */
template<class T> class CORRADE_DEPRECATED("use ArrayView.h and ArrayView instead") ArrayReference: public ArrayView<T> {
    public:
        #ifndef CORRADE_GCC45_COMPATIBILITY
        constexpr /*implicit*/ ArrayReference(std::nullptr_t) noexcept: ArrayView<T>{nullptr} {}
        #endif
        constexpr /*implicit*/ ArrayReference() noexcept {}
        constexpr /*implicit*/ ArrayReference(T* data, std::size_t size) noexcept: ArrayView<T>{data, size} {}
        #ifdef CORRADE_GCC46_COMPATIBILITY
        #define size size_ /* With GCC 4.6 it conflicts with size(). WTF. */
        #endif
        template<std::size_t size> constexpr /*implicit*/ ArrayReference(T(&data)[size]) noexcept: ArrayView<T>{data} {}
        #ifdef CORRADE_GCC46_COMPATIBILITY
        #undef size
        #endif
        constexpr /*implicit*/ ArrayReference(Array<T>& array) noexcept: ArrayView<T>{array} {}
        template<class U, class V = typename std::enable_if<std::is_same<const U, T>::value>::type> constexpr /*implicit*/ ArrayReference(const Array<U>& array) noexcept: ArrayView<T>{array} {}
        template<class U, class V = typename std::enable_if<std::is_same<const U, T>::value>::type> constexpr /*implicit*/ ArrayReference(const ArrayView<U>& array) noexcept: ArrayView<T>{array} {}
};
template<> class CORRADE_DEPRECATED("use ArrayView.h and ArrayView instead") ArrayReference<const void>: public ArrayView<const void> {
    public:
        #ifndef CORRADE_GCC45_COMPATIBILITY
        constexpr /*implicit*/ ArrayReference(std::nullptr_t) noexcept: ArrayView<const void>{nullptr} {}
        #endif
        constexpr /*implicit*/ ArrayReference() noexcept {}
        constexpr /*implicit*/ ArrayReference(const void* data, std::size_t size) noexcept: ArrayView<const void>{data, size} {}
        template<class T> constexpr /*implicit*/ ArrayReference(const T* data, std::size_t size) noexcept: ArrayView<const void>{data, size} {}
        #ifdef CORRADE_GCC46_COMPATIBILITY
        #define size size_ /* With GCC 4.6 it conflicts with size(). WTF. */
        #endif
        template<class T, std::size_t size> constexpr /*implicit*/ ArrayReference(T(&data)[size]) noexcept: ArrayView<const void>{data} {}
        #ifdef CORRADE_GCC46_COMPATIBILITY
        #undef size
        #endif
        template<class T> constexpr /*implicit*/ ArrayReference(const Array<T>& array) noexcept: ArrayView<const void>{array} {}
        template<class T> constexpr /*implicit*/ ArrayReference(const ArrayView<T>& array) noexcept: ArrayView<const void>{array} {}
};
#endif
#endif

template<class T> inline Array<T>::Array(Array<T>&& other) noexcept: _data(other._data), _size(other._size) {
    other._data = nullptr;
    other._size = 0;
}

/* Special "copymove" constructor to work around issues with std::map */
#ifdef CORRADE_GCC45_COMPATIBILITY
template<class T> inline Array<T>::Array(const Array<T>& other): _data(other._data), _size(other._size) {
    const_cast<Array<T>&>(other)._data = nullptr;
    const_cast<Array<T>&>(other)._size = 0;
}
#endif

template<class T> template<class ...Args> Array<T>::Array(DirectInitT, std::size_t size, Args... args):
    #ifndef CORRADE_GCC46_COMPATIBILITY
    Array{NoInit, size}
    #else
    _data{size ? reinterpret_cast<T*>(new char[size*sizeof(T)]) : nullptr}, _size{size}
    #endif
{
    for(std::size_t i = 0; i != size; ++i)
        new(_data + i) T{args...};
}

template<class T> inline Array<T>& Array<T>::operator=(Array<T>&& other) noexcept {
    using std::swap;
    swap(_data, other._data);
    swap(_size, other._size);
    return *this;
}

template<class T> inline T* Array<T>::release() {
    /** @todo I need `std::exchange` NOW. */
    T* const data = _data;
    _data = nullptr;
    _size = 0;
    return data;
}

}}

#endif<|MERGE_RESOLUTION|>--- conflicted
+++ resolved
@@ -395,14 +395,10 @@
 /** @copybrief ArrayView
  * @deprecated Use @ref ArrayView.h and @ref ArrayView instead.
  */
-<<<<<<< HEAD
 #ifndef CORRADE_GCC46_COMPATIBILITY
 #ifndef CORRADE_MSVC2013_COMPATIBILITY
-/* MSVC 2013 cannot handle multiple definitions of (and attributes for) template aliases */
-template<class T> using ArrayReference CORRADE_DEPRECATED("use ArrayView.h and ArrayView instead") = ArrayView<T>;
-=======
+/* MSVC 2013 cannot handle multiple definitions of template aliases */
 template<class T> using ArrayReference CORRADE_DEPRECATED_ALIAS("use ArrayView.h and ArrayView instead") = ArrayView<T>;
->>>>>>> c79c9f03
 #endif
 #else
 /* Uh. Just copied over and delegating to ArrayView constructors */
@@ -420,8 +416,6 @@
         #ifdef CORRADE_GCC46_COMPATIBILITY
         #undef size
         #endif
-        constexpr /*implicit*/ ArrayReference(Array<T>& array) noexcept: ArrayView<T>{array} {}
-        template<class U, class V = typename std::enable_if<std::is_same<const U, T>::value>::type> constexpr /*implicit*/ ArrayReference(const Array<U>& array) noexcept: ArrayView<T>{array} {}
         template<class U, class V = typename std::enable_if<std::is_same<const U, T>::value>::type> constexpr /*implicit*/ ArrayReference(const ArrayView<U>& array) noexcept: ArrayView<T>{array} {}
 };
 template<> class CORRADE_DEPRECATED("use ArrayView.h and ArrayView instead") ArrayReference<const void>: public ArrayView<const void> {
@@ -439,7 +433,6 @@
         #ifdef CORRADE_GCC46_COMPATIBILITY
         #undef size
         #endif
-        template<class T> constexpr /*implicit*/ ArrayReference(const Array<T>& array) noexcept: ArrayView<const void>{array} {}
         template<class T> constexpr /*implicit*/ ArrayReference(const ArrayView<T>& array) noexcept: ArrayView<const void>{array} {}
 };
 #endif
