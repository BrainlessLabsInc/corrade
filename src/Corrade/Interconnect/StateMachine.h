#ifndef Corrade_Interconnect_StateMachine_h
#define Corrade_Interconnect_StateMachine_h
/*
    This file is part of Corrade.

    Copyright © 2007, 2008, 2009, 2010, 2011, 2012, 2013, 2014, 2015
              Vladimír Vondruš <mosra@centrum.cz>

    Permission is hereby granted, free of charge, to any person obtaining a
    copy of this software and associated documentation files (the "Software"),
    to deal in the Software without restriction, including without limitation
    the rights to use, copy, modify, merge, publish, distribute, sublicense,
    and/or sell copies of the Software, and to permit persons to whom the
    Software is furnished to do so, subject to the following conditions:

    The above copyright notice and this permission notice shall be included
    in all copies or substantial portions of the Software.

    THE SOFTWARE IS PROVIDED "AS IS", WITHOUT WARRANTY OF ANY KIND, EXPRESS OR
    IMPLIED, INCLUDING BUT NOT LIMITED TO THE WARRANTIES OF MERCHANTABILITY,
    FITNESS FOR A PARTICULAR PURPOSE AND NONINFRINGEMENT. IN NO EVENT SHALL
    THE AUTHORS OR COPYRIGHT HOLDERS BE LIABLE FOR ANY CLAIM, DAMAGES OR OTHER
    LIABILITY, WHETHER IN AN ACTION OF CONTRACT, TORT OR OTHERWISE, ARISING
    FROM, OUT OF OR IN CONNECTION WITH THE SOFTWARE OR THE USE OR OTHER
    DEALINGS IN THE SOFTWARE.
*/

#include "Corrade/Interconnect/Emitter.h"

namespace Corrade { namespace Interconnect {

/**
@brief Transition between states

See @ref StateMachine for more information.
*/
template<class State, class Input> class StateTransition {
    template<std::size_t, std::size_t, class, class> friend class StateMachine;

    public:
        /** @brief Constructor */
        constexpr /*implicit*/ StateTransition(State from, Input input, State to): from(from), input(input), to(to) {}

    private:
        State from;
        Input input;
        State to;
};

/**
@brief State machine

Exploits the Interconnect library for a simple state machine. Information about
state transitions is broadcasted through signals. The machine is meant to be
defined and connected at compile time.

## Basic usage

Define two enums for states and inputs. The enums should have consecutive
values starting from `0`.
@code
enum class State: std::uint8_t {
    Ready,
    Printing,
    Finished
};

enum class Input: std::uint8_t {
    Operate,
    RemoveDocument
};
@endcode

Then `typedef` the state machine consisting of these two enums, count
of all states and count of all inputs:
@code
typedef Interconnect::StateMachine<3, 2, State, Input> Printer;
@endcode

Now add your state transitions, for each transition first original state, then
input, and then state after transition. Everything else is implicitly a no-op.
@code
Printer p;
p.addTransitions({
    {State::Ready,      Input::Operate,         State::Printing},
    {State::Printing,   Input::Operate,         State::Finished},
    {State::Finished,   Input::RemoveDocument,  State::Ready}
});
@endcode

Lastly connect transition signals to desired slots, so you can react to state
changes:
@code
Interconnect::connect(p, &Printer::entered<State::Ready>, [](State) { Utility::Debug() << "Printer is ready."; });
Interconnect::connect(p, &Printer::entered<State::Finished>, [](State) { Utility::Debug() << "Print finished. Please remove the document."; });
Interconnect::connect(p, &Printer::entered<State::Printing>, [](State) { Utility::Debug() << "Starting the print..."; });
Interconnect::connect(p, &Printer::exited<State::Printing>, [](State) { Utility::Debug() << "Finishing the print..."; });
@endcode

Stepping the machine will print the following output:
@code
p.step(Input::Operate);
p.step(Input::Operate);
p.step(Input::Remove);
@endcode

    Starting the print...
    Finishing the print...
    Print finished. Please remove the document.
    Printer is ready.

*/
template<std::size_t states, std::size_t inputs, class State, class Input> class StateMachine: public Emitter {
    public:
        enum: std::size_t {
            StateCount = states, /**< @brief Count of states in the machine */
            InputCount = inputs  /**< @brief Count of inputs for the machine */
        };

        /**
         * @brief Constructor
         *
         * All states are initially no-op (i.e., given state will not be
         * changed to anything else for any input).
         */
        explicit StateMachine();

        /**
         * @brief Current state
         *
         * Initial state is the one corresponding to `0` (i.e., usually the
         * first).
         */
        State current() const { return _current; }

        /**
         * @brief Add transitions to the list
         *
         * Expects that all states and inputs have
         */
        void addTransitions(std::initializer_list<StateTransition<State, Input>> transitions);

        /**
         * @brief Step the machine
         * @return Reference to self (for method chaining)
         *
         * Switches current state based on the @p input. If the new state is
         * different from previous one, emits @ref exited() with the old state
         * and then @ref entered() with the new one.
         */
        StateMachine<states, inputs, State, Input>& step(Input input);

        /**
         * @brief The machine is switching states
         *
         * Emitted when machine goes from @p previous state to @p next state
         * and they are different ones. Emitted after corresponding
         * @ref exited() signal and before corresponding @ref entered() one.
         * @see @ref step()
         */
        template<State previous, State next> Signal stepped() {
            #ifdef _MSC_VER /* See _functionHash for explanation */
            _functionHash = (int(previous) << 1) ^ (int(next) << 2);
            #endif
            return emit(&StateMachine::stepped<previous, next>);
        }

        /**
         * @brief The machine entered given state
         * @param previous  State which was exited
         *
         * Emitted when machine goes to given @p state from different one,
         * right after corresponding @ref stepped() signal.
         * @see @ref step()
         */
        template<State state> Signal entered(State previous) {
<<<<<<< HEAD
            return emit<StateMachine<states, inputs, State, Input>, State>(
                static_cast<Signal(StateMachine<states, inputs, State, Input>::*)(State)>(&StateMachine::entered<state>), previous);
=======
            #ifdef _MSC_VER /* See _functionHash for explanation */
            _functionHash = (int(state) << 1) ^ int(previous);
            #endif
            return emit(&StateMachine::entered<state>, previous);
>>>>>>> b782289c
        }

        /**
         * @brief The machine exited given state
         * @param next      State which will be entered
         *
         * Emitted when machine leaves given @p state for different one. The
         * corresponding @ref stepped() signal is emitted after this one.
         * @see @ref step()
         */
        template<State state> Signal exited(State next) {
<<<<<<< HEAD
            return emit<StateMachine<states, inputs, State, Input>, State>(
                static_cast<Signal(StateMachine<states, inputs, State, Input>::*)(State)>(&StateMachine::exited<state>), next);
=======
            #ifdef _MSC_VER /* See _functionHash for explanation */
            _functionHash = int(state) ^ (int(next) << 1);
            #endif
            return emit(&StateMachine::exited<state>, next);
>>>>>>> b782289c
        }

    private:
        State& at(State current, Input input) {
            return _transitions[std::size_t(current)*inputs+std::size_t(input)];
        }

        const State& at(State current, Input input) const {
            return _transitions[std::size_t(current)*inputs+std::size_t(input)];
        }

        #ifdef CORRADE_GCC46_COMPATIBILITY
        #define current current_ /* With GCC 4.6 it conflicts with current(). WTF. */
        #endif

        template<std::size_t current> Signal enteredInternal(State wanted, std::integral_constant<std::size_t, current>, State previous) {
            return State(current-1) == wanted ? entered<State(current-1)>(previous) : enteredInternal(wanted, std::integral_constant<std::size_t, current-1>{}, previous);
        }

        Signal enteredInternal(State, std::integral_constant<std::size_t, 0>, State) {
            CORRADE_ASSERT_UNREACHABLE();
        }

        template<std::size_t current> Signal steppedInternal(State wantedPrevious, std::integral_constant<std::size_t, current>, State next) {
            return State(current-1) == wantedPrevious ?
                steppedNextInternal<State(current-1)>(next, std::integral_constant<std::size_t, states>{}) :
                steppedInternal(wantedPrevious, std::integral_constant<std::size_t, current-1>{}, next);
        }

        Signal steppedInternal(State, std::integral_constant<std::size_t, 0>, State) {
            CORRADE_ASSERT_UNREACHABLE();
        }

        template<State previous, std::size_t current> Signal steppedNextInternal(State wantedNext, std::integral_constant<std::size_t, current>) {
            return State(current-1) == wantedNext ? stepped<previous, State(current-1)>() : steppedNextInternal<previous>(wantedNext, std::integral_constant<std::size_t, current-1>{});
        }

        template<State> Signal steppedNextInternal(State, std::integral_constant<std::size_t, 0>) {
            CORRADE_ASSERT_UNREACHABLE();
        }

        template<std::size_t current> Signal exitedInternal(State wanted, std::integral_constant<std::size_t, current>, State next) {
            return State(current-1) == wanted ? exited<State(current-1)>(next) : exitedInternal(wanted, std::integral_constant<std::size_t, current - 1>{}, next);
        }

        #ifdef CORRADE_GCC46_COMPATIBILITY
        #undef current
        #endif

        Signal exitedInternal(State, std::integral_constant<std::size_t, 0>, State) {
            CORRADE_ASSERT_UNREACHABLE();
        }

        State _transitions[states*inputs];
        State _current;

   private:
        #ifdef _MSC_VER
        /* MSVC has an optimization (/OPT:ICF) that merges functions with
           identical instructions. That would prevent template signals from
           working, thus we need to do some otherwise useless work to
           differentiate them. Ugly as hell but better than disabling the
           optimization globally. Details:
           http://blogs.msdn.com/b/oldnewthing/archive/2005/03/22/400373.aspx */
        int _functionHash;
        #endif
};

/* GCC 4.5 cannot handle {} here */
template<std::size_t states, std::size_t inputs, class State, class Input> StateMachine<states, inputs, State, Input>::StateMachine(): _transitions{}, _current() {
    /* Make input in all states a no-op */
    for(std::size_t i = 0; i != states; ++i)
        for(std::size_t j = 0; j != inputs; ++j)
            at(State(i), Input(j)) = State(i);
}

template<std::size_t states, std::size_t inputs, class State, class Input> void StateMachine<states, inputs, State, Input>::addTransitions(const std::initializer_list<StateTransition<State, Input>> transitions) {
    for(auto it = transitions.begin(); it != transitions.end(); ++it) {
        const auto transition = *it;
        CORRADE_ASSERT(std::size_t(transition.from) < states && std::size_t(transition.input) < inputs && std::size_t(transition.to) < states, "Interconnect::StateMachine: out-of-bounds state, from:" << std::size_t(transition.from) << "input:" << std::size_t(transition.input) << "to:" << std::size_t(transition.to), );
        at(transition.from, transition.input) = transition.to;
    }
}

template<std::size_t states, std::size_t inputs, class State, class Input> StateMachine<states, inputs, State, Input>& StateMachine<states, inputs, State, Input>::step(Input input) {
    const State next = at(_current, input);

    if(next != _current) {
        exitedInternal(_current, std::integral_constant<std::size_t, states>{}, next);
        steppedInternal(_current, std::integral_constant<std::size_t, states>{}, next);
        enteredInternal(next, std::integral_constant<std::size_t, states>{}, _current);
        _current = next;
    }

    return *this;
}

}}

#endif<|MERGE_RESOLUTION|>--- conflicted
+++ resolved
@@ -174,15 +174,11 @@
          * @see @ref step()
          */
         template<State state> Signal entered(State previous) {
-<<<<<<< HEAD
-            return emit<StateMachine<states, inputs, State, Input>, State>(
-                static_cast<Signal(StateMachine<states, inputs, State, Input>::*)(State)>(&StateMachine::entered<state>), previous);
-=======
             #ifdef _MSC_VER /* See _functionHash for explanation */
             _functionHash = (int(state) << 1) ^ int(previous);
             #endif
-            return emit(&StateMachine::entered<state>, previous);
->>>>>>> b782289c
+            return emit<StateMachine<states, inputs, State, Input>, State>(
+                static_cast<Signal(StateMachine<states, inputs, State, Input>::*)(State)>(&StateMachine::entered<state>), previous);
         }
 
         /**
@@ -194,15 +190,11 @@
          * @see @ref step()
          */
         template<State state> Signal exited(State next) {
-<<<<<<< HEAD
-            return emit<StateMachine<states, inputs, State, Input>, State>(
-                static_cast<Signal(StateMachine<states, inputs, State, Input>::*)(State)>(&StateMachine::exited<state>), next);
-=======
             #ifdef _MSC_VER /* See _functionHash for explanation */
             _functionHash = int(state) ^ (int(next) << 1);
             #endif
-            return emit(&StateMachine::exited<state>, next);
->>>>>>> b782289c
+            return emit<StateMachine<states, inputs, State, Input>, State>(
+                static_cast<Signal(StateMachine<states, inputs, State, Input>::*)(State)>(&StateMachine::exited<state>), next);
         }
 
     private:
