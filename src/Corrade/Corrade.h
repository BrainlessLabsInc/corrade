#ifndef Corrade_Corrade_h
#define Corrade_Corrade_h
/*
    This file is part of Corrade.

    Copyright © 2007, 2008, 2009, 2010, 2011, 2012, 2013, 2014, 2015
              Vladimír Vondruš <mosra@centrum.cz>

    Permission is hereby granted, free of charge, to any person obtaining a
    copy of this software and associated documentation files (the "Software"),
    to deal in the Software without restriction, including without limitation
    the rights to use, copy, modify, merge, publish, distribute, sublicense,
    and/or sell copies of the Software, and to permit persons to whom the
    Software is furnished to do so, subject to the following conditions:

    The above copyright notice and this permission notice shall be included
    in all copies or substantial portions of the Software.

    THE SOFTWARE IS PROVIDED "AS IS", WITHOUT WARRANTY OF ANY KIND, EXPRESS OR
    IMPLIED, INCLUDING BUT NOT LIMITED TO THE WARRANTIES OF MERCHANTABILITY,
    FITNESS FOR A PARTICULAR PURPOSE AND NONINFRINGEMENT. IN NO EVENT SHALL
    THE AUTHORS OR COPYRIGHT HOLDERS BE LIABLE FOR ANY CLAIM, DAMAGES OR OTHER
    LIABILITY, WHETHER IN AN ACTION OF CONTRACT, TORT OR OTHERWISE, ARISING
    FROM, OUT OF OR IN CONNECTION WITH THE SOFTWARE OR THE USE OR OTHER
    DEALINGS IN THE SOFTWARE.
*/

/** @file
 * @brief Basic definitions
 */

#include "Corrade/compatibility.h"

namespace Corrade {

#ifdef DOXYGEN_GENERATING_OUTPUT
/**
@brief GCC 4.7 compatibility

Defined if compatibility mode for GCC 4.7 is enabled.
@see @ref building-corrade, @ref corrade-cmake
*/
#define CORRADE_GCC47_COMPATIBILITY
#undef CORRADE_GCC47_COMPATIBILITY

/**
<<<<<<< HEAD
@brief GCC 4.6 compatibility

Defined if compatibility mode for GCC 4.6 is enabled.
@see @ref building-corrade, @ref corrade-cmake
*/
#define CORRADE_GCC46_COMPATIBILITY
#undef CORRADE_GCC46_COMPATIBILITY

/**
@brief GCC 4.5 compatibility

Defined if compatibility mode for GCC 4.5 is enabled.
@see @ref building-corrade, @ref corrade-cmake
*/
#define CORRADE_GCC45_COMPATIBILITY
#undef CORRADE_GCC45_COMPATIBILITY

/**
@brief GCC 4.4 compatibility

Defined if compatibility mode for GCC 4.4 is enabled.
@see @ref building-corrade, @ref corrade-cmake
*/
#define CORRADE_GCC44_COMPATIBILITY
#undef CORRADE_GCC44_COMPATIBILITY

/**
@brief MSVC 2013 compatibility

Defined if compatibility mode for MSVC 2013 is enabled.
@see @ref building-corrade, @ref corrade-cmake
*/
#define CORRADE_MSVC2013_COMPATIBILITY
#undef CORRADE_MSVC2013_COMPATIBILITY
=======
@brief MSVC 2015 compatibility

Defined if compatibility mode for MSVC 2015 is enabled.
@see @ref building-corrade, @ref corrade-cmake
*/
#define CORRADE_MSVC2015_COMPATIBILITY
#undef CORRADE_MSVC2015_COMPATIBILITY
>>>>>>> ddf89991

/**
@brief Build with deprecated API included

Defined if the library contains deprecated API (which will be removed in the
future). To preserve backward compatibility, Corrade is by default built with
deprecated API included.
@see @ref building-corrade, @ref corrade-cmake
*/
#define CORRADE_BUILD_DEPRECATED
/* (enabled by default) */

/**
@brief Static library build

Defined if built as static libraries. Default are shared libraries.
@see @ref building-corrade, @ref corrade-cmake
*/
#define CORRADE_BUILD_STATIC
#undef CORRADE_BUILD_STATIC

/**
@brief Unix target

Defined if the library is built for some Unix flavor (Linux, BSD, OS X...).
@see @ref CORRADE_TARGET_APPLE, @ref corrade-cmake
*/
#define CORRADE_TARGET_UNIX
#undef CORRADE_TARGET_UNIX

/**
@brief Apple target

Defined if the library is built for OS X.
@see @ref CORRADE_TARGET_UNIX, @ref corrade-cmake
*/
#define CORRADE_TARGET_APPLE
#undef CORRADE_TARGET_APPLE

/**
@brief Windows target

Defined if the library is built for Windows.
@see @ref corrade-cmake
*/
#define CORRADE_TARGET_WINDOWS
#undef CORRADE_TARGET_WINDOWS

/**
@brief Google Chrome Native Client target

Defined if the library is built for
[Google Chrome Native Client](https://developers.google.com/native-client/).
@see @ref building-corrade, @ref corrade-cmake
*/
#define CORRADE_TARGET_NACL
#undef CORRADE_TARGET_NACL

/**
@brief Google Chrome Native Client target with `newlib` toolchain

Defined if the library is built for Google Chrome Native Client with `newlib`
toolchain.
@see @ref building-corrade, @ref corrade-cmake
*/
#define CORRADE_TARGET_NACL_NEWLIB
#undef CORRADE_TARGET_NACL_NEWLIB

/**
@brief Google Chrome Native Client target with `glibc` toolchain

Defined if the library is built for Google Chrome Native Client with `glibc`
toolchain.
@see @ref building-corrade, @ref corrade-cmake
*/
#define CORRADE_TARGET_NACL_GLIBC
#undef CORRADE_TARGET_NACL_GLIBC

/**
@brief Emscripten target

Defined if the library is built for [Emscripten](https://github.com/kripken/emscripten/wiki).
@see @ref building-corrade, @ref corrade-cmake
*/
#define CORRADE_TARGET_EMSCRIPTEN
#undef CORRADE_TARGET_EMSCRIPTEN

/**
@brief Android target

Defined if the library is built for Android.
@see @ref building-corrade, @ref corrade-cmake
*/
#define CORRADE_TARGET_ANDROID
#undef CORRADE_TARGET_ANDROID
#endif

}

#endif<|MERGE_RESOLUTION|>--- conflicted
+++ resolved
@@ -44,7 +44,6 @@
 #undef CORRADE_GCC47_COMPATIBILITY
 
 /**
-<<<<<<< HEAD
 @brief GCC 4.6 compatibility
 
 Defined if compatibility mode for GCC 4.6 is enabled.
@@ -79,7 +78,8 @@
 */
 #define CORRADE_MSVC2013_COMPATIBILITY
 #undef CORRADE_MSVC2013_COMPATIBILITY
-=======
+
+/**
 @brief MSVC 2015 compatibility
 
 Defined if compatibility mode for MSVC 2015 is enabled.
@@ -87,7 +87,6 @@
 */
 #define CORRADE_MSVC2015_COMPATIBILITY
 #undef CORRADE_MSVC2015_COMPATIBILITY
->>>>>>> ddf89991
 
 /**
 @brief Build with deprecated API included
