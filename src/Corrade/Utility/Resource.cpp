--- conflicted
+++ resolved
@@ -25,11 +25,7 @@
 
 #include "Resource.h"
 
-<<<<<<< HEAD
-#ifdef CORRADE_MSVC2013_COMPATIBILITY
-=======
 #ifdef _MSC_VER
->>>>>>> c79c9f03
 #include <algorithm> /* std::max() */
 #endif
 #include <iomanip>
