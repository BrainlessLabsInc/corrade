--- conflicted
+++ resolved
@@ -116,12 +116,8 @@
 Debug& Debug::operator<<(long double value) { return print(value); }
 #endif
 
-<<<<<<< HEAD
 #ifndef CORRADE_MSVC2013_COMPATIBILITY
-Debug Debug::operator<<(char32_t value) {
-=======
 Debug& Debug::operator<<(char32_t value) {
->>>>>>> abff68c2
     std::ostringstream o;
     o << "U+" << std::hex << std::uppercase << std::setw(4) << std::setfill('0') << value;
     return print(o.str());
