#ifndef Corrade_Utility_TypeTraits_h
#define Corrade_Utility_TypeTraits_h
/*
    This file is part of Corrade.

    Copyright © 2007, 2008, 2009, 2010, 2011, 2012, 2013, 2014, 2015
              Vladimír Vondruš <mosra@centrum.cz>

    Permission is hereby granted, free of charge, to any person obtaining a
    copy of this software and associated documentation files (the "Software"),
    to deal in the Software without restriction, including without limitation
    the rights to use, copy, modify, merge, publish, distribute, sublicense,
    and/or sell copies of the Software, and to permit persons to whom the
    Software is furnished to do so, subject to the following conditions:

    The above copyright notice and this permission notice shall be included
    in all copies or substantial portions of the Software.

    THE SOFTWARE IS PROVIDED "AS IS", WITHOUT WARRANTY OF ANY KIND, EXPRESS OR
    IMPLIED, INCLUDING BUT NOT LIMITED TO THE WARRANTIES OF MERCHANTABILITY,
    FITNESS FOR A PARTICULAR PURPOSE AND NONINFRINGEMENT. IN NO EVENT SHALL
    THE AUTHORS OR COPYRIGHT HOLDERS BE LIABLE FOR ANY CLAIM, DAMAGES OR OTHER
    LIABILITY, WHETHER IN AN ACTION OF CONTRACT, TORT OR OTHERWISE, ARISING
    FROM, OUT OF OR IN CONNECTION WITH THE SOFTWARE OR THE USE OR OTHER
    DEALINGS IN THE SOFTWARE.
*/

/** @file
 * @brief Macros @ref CORRADE_HAS_TYPE(), alias @ref Corrade::Utility::IsIterable
 */

#include <iterator> /* for std::begin() in libc++ */
#include <utility>

#include "Corrade/compatibility.h"
#include "Corrade/configure.h"

namespace Corrade { namespace Utility {

/** @hideinitializer
@brief Macro for creating traits class that checks for type expression validity
@param typeExpression   Type expression to check
@param className        Resulting class name

Defines a traits class checking whether @p typeExpression is valid. You can use
`T` to reference the type which is being checked. The defined class is then
implicitly convertible to `bool` holding the result.

Usage examples: checking for presence of `const_iterator` member type:
@code
CORRADE_HAS_TYPE(HasKeyType, typename T::key_type);

static_assert(HasKeyType<std::map<int, int>>{}, "");
static_assert(!HasKeyType<std::vector<int>>{}, "");
@endcode

Checking for presence of `size()` member function:
@code
CORRADE_HAS_TYPE(HasSize, decltype(std::declval<T>().size()));

static_assert(HasSize<std::vector<int>>{}, "");
static_assert(!HasSize<std::tuple<int, int>>{}, "");
@endcode
*/
/* Two overloaded get() functions return type of different size. Templated
   get() is used when T has given attribute, non-templated otherwise. Bool
   value then indicates whether the templated version was called or not. */
#ifndef CORRADE_GCC44_COMPATIBILITY
#define CORRADE_HAS_TYPE(className, typeExpression)                         \
template<class U> class className {                                         \
    template<class T> static char get(T&&, typeExpression* = nullptr);      \
    static short get(...);                                                  \
    public:                                                                 \
        enum: bool { Value = sizeof(get(std::declval<U>())) == sizeof(char) }; \
<<<<<<< HEAD
        constexpr operator bool() const { return Value; } \
=======
>>>>>>> c79c9f03
}
#else
#define CORRADE_HAS_TYPE(className, typeExpression)                         \
template<class U> class className {                                         \
    template<class T> static char get(T&&, typeExpression* = nullptr);      \
    static short get(...);                                                  \
    static U&& reference();                                                 \
    public:                                                                 \
        enum: bool { Value = sizeof(get(reference())) == sizeof(char) };    \
        constexpr operator bool() const { return Value; } \
}
#endif

namespace Implementation {
    #ifndef CORRADE_GCC44_COMPATIBILITY
    CORRADE_HAS_TYPE(HasMemberBegin, decltype(std::declval<T>().begin()));
    CORRADE_HAS_TYPE(HasMemberEnd, decltype(std::declval<T>().end()));
    #else
    CORRADE_HAS_TYPE(HasMemberBegin, decltype((*static_cast<const T*>(nullptr)).begin()));
    CORRADE_HAS_TYPE(HasMemberEnd, decltype((*static_cast<const T*>(nullptr)).end()));
    #endif
    /** @todo Re-enable these for GCC 4.7 when I find some workaround */
    #ifndef CORRADE_GCC47_COMPATIBILITY
    CORRADE_HAS_TYPE(HasBegin, decltype(begin(std::declval<T>())));
    CORRADE_HAS_TYPE(HasEnd, decltype(end(std::declval<T>())));
    #endif
    #ifndef CORRADE_GCC45_COMPATIBILITY
    CORRADE_HAS_TYPE(HasStdBegin, decltype(std::begin(std::declval<T>())));
    CORRADE_HAS_TYPE(HasStdEnd, decltype(std::end(std::declval<T>())));
    #endif
}

/**
@brief Traits class for checking whether given class is iterable

Equivalent to `std::true_type` if the class is has either `begin()` and `end()`
members, is usable with free `begin()`/`end()` functions or has
`std::begin()`/`std::end()` overloads. Otherwise equivalent to
`std::false_type`.
*/
<<<<<<< HEAD
#if !defined(CORRADE_GCC46_COMPATIBILITY) && !defined(CORRADE_MSVC2013_COMPATIBILITY)
=======
/* When using {}, MSVC 2015 complains that even the explicitly defaulted
   constructor doesn't exist */
>>>>>>> c79c9f03
template<class T> using IsIterable = std::integral_constant<bool,
    (Implementation::HasMemberBegin<T>::Value ||
    #ifndef CORRADE_GCC47_COMPATIBILITY
    Implementation::HasBegin<T>::Value ||
    #endif
    Implementation::HasStdBegin<T>::Value) && (Implementation::HasMemberEnd<T>::Value ||
    #ifndef CORRADE_GCC47_COMPATIBILITY
    Implementation::HasEnd<T>::Value ||
    #endif
<<<<<<< HEAD
    Implementation::HasStdEnd<T>{})>;
#elif defined(CORRADE_MSVC2013_COMPATIBILITY)
template<class T> struct IsIterable: public std::integral_constant<bool,
    (Implementation::HasMemberBegin<T>::Value || Implementation::HasBegin<T>::Value || Implementation::HasStdBegin<T>::Value) &&
    (Implementation::HasMemberEnd<T>::Value || Implementation::HasEnd<T>::Value || Implementation::HasStdEnd<T>::Value)> {};
#elif !defined(CORRADE_GCC45_COMPATIBILITY)
template<class T> struct IsIterable: public std::integral_constant<bool, (Implementation::HasMemberBegin<T>{} || Implementation::HasStdBegin<T>{}) && (Implementation::HasMemberEnd<T>{} || Implementation::HasStdEnd<T>{})> {};
#else
template<class T> struct IsIterable: public std::integral_constant<bool, Implementation::HasMemberBegin<T>::Value && Implementation::HasMemberEnd<T>::Value> {};
#endif
=======
    Implementation::HasStdEnd<T>::Value)>;
>>>>>>> c79c9f03

}}

#endif<|MERGE_RESOLUTION|>--- conflicted
+++ resolved
@@ -72,10 +72,6 @@
     static short get(...);                                                  \
     public:                                                                 \
         enum: bool { Value = sizeof(get(std::declval<U>())) == sizeof(char) }; \
-<<<<<<< HEAD
-        constexpr operator bool() const { return Value; } \
-=======
->>>>>>> c79c9f03
 }
 #else
 #define CORRADE_HAS_TYPE(className, typeExpression)                         \
@@ -116,12 +112,9 @@
 `std::begin()`/`std::end()` overloads. Otherwise equivalent to
 `std::false_type`.
 */
-<<<<<<< HEAD
 #if !defined(CORRADE_GCC46_COMPATIBILITY) && !defined(CORRADE_MSVC2013_COMPATIBILITY)
-=======
 /* When using {}, MSVC 2015 complains that even the explicitly defaulted
    constructor doesn't exist */
->>>>>>> c79c9f03
 template<class T> using IsIterable = std::integral_constant<bool,
     (Implementation::HasMemberBegin<T>::Value ||
     #ifndef CORRADE_GCC47_COMPATIBILITY
@@ -131,20 +124,16 @@
     #ifndef CORRADE_GCC47_COMPATIBILITY
     Implementation::HasEnd<T>::Value ||
     #endif
-<<<<<<< HEAD
-    Implementation::HasStdEnd<T>{})>;
+    Implementation::HasStdEnd<T>::Value)>;
 #elif defined(CORRADE_MSVC2013_COMPATIBILITY)
 template<class T> struct IsIterable: public std::integral_constant<bool,
     (Implementation::HasMemberBegin<T>::Value || Implementation::HasBegin<T>::Value || Implementation::HasStdBegin<T>::Value) &&
     (Implementation::HasMemberEnd<T>::Value || Implementation::HasEnd<T>::Value || Implementation::HasStdEnd<T>::Value)> {};
 #elif !defined(CORRADE_GCC45_COMPATIBILITY)
-template<class T> struct IsIterable: public std::integral_constant<bool, (Implementation::HasMemberBegin<T>{} || Implementation::HasStdBegin<T>{}) && (Implementation::HasMemberEnd<T>{} || Implementation::HasStdEnd<T>{})> {};
+template<class T> struct IsIterable: public std::integral_constant<bool, (Implementation::HasMemberBegin<T>::Value || Implementation::HasStdBegin<T>::Value) && (Implementation::HasMemberEnd<T>::Value || Implementation::HasStdEnd<T>::Value)> {};
 #else
 template<class T> struct IsIterable: public std::integral_constant<bool, Implementation::HasMemberBegin<T>::Value && Implementation::HasMemberEnd<T>::Value> {};
 #endif
-=======
-    Implementation::HasStdEnd<T>::Value)>;
->>>>>>> c79c9f03
 
 }}
 
