#ifndef Corrade_Utility_Debug_h
#define Corrade_Utility_Debug_h
/*
    This file is part of Corrade.

    Copyright © 2007, 2008, 2009, 2010, 2011, 2012, 2013, 2014, 2015
              Vladimír Vondruš <mosra@centrum.cz>

    Permission is hereby granted, free of charge, to any person obtaining a
    copy of this software and associated documentation files (the "Software"),
    to deal in the Software without restriction, including without limitation
    the rights to use, copy, modify, merge, publish, distribute, sublicense,
    and/or sell copies of the Software, and to permit persons to whom the
    Software is furnished to do so, subject to the following conditions:

    The above copyright notice and this permission notice shall be included
    in all copies or substantial portions of the Software.

    THE SOFTWARE IS PROVIDED "AS IS", WITHOUT WARRANTY OF ANY KIND, EXPRESS OR
    IMPLIED, INCLUDING BUT NOT LIMITED TO THE WARRANTIES OF MERCHANTABILITY,
    FITNESS FOR A PARTICULAR PURPOSE AND NONINFRINGEMENT. IN NO EVENT SHALL
    THE AUTHORS OR COPYRIGHT HOLDERS BE LIABLE FOR ANY CLAIM, DAMAGES OR OTHER
    LIABILITY, WHETHER IN AN ACTION OF CONTRACT, TORT OR OTHERWISE, ARISING
    FROM, OUT OF OR IN CONNECTION WITH THE SOFTWARE OR THE USE OR OTHER
    DEALINGS IN THE SOFTWARE.
*/

/** @file
 * @brief Class @ref Corrade::Utility::Debug, @ref Corrade::Utility::Warning, @ref Corrade::Utility::Error
 */

#include <iosfwd>
#include <string>
#include <tuple>
#include <type_traits>

#include "Corrade/Containers/EnumSet.h"
#include "Corrade/Utility/TypeTraits.h"
#include "Corrade/Utility/visibility.h"

namespace Corrade { namespace Utility {

namespace Implementation { struct DebugOstreamFallback; }

/**
@brief Debug output handler

Provides convenient stream interface for passing data to debug output (standard
output). Data are by default separated with spaces and last value is enclosed
with newline character. Example usage:

@code
// Common usage
Debug() << "string" << 34 << 275.0f;

// Redirect debug output to string
std::ostringstream out;
Debug::setOutput(&out);
Debug() << "the meaning of life, universe and everything is" << 42;

// Mute debug output
Debug::setOutput(nullptr);
Debug() << "noone should see my ebanking password" << password;

// Reset debug output to default
Debug::setOutput();

// Conditional debug output (avoid inserting newline where it's not desired)
Debug d;
d << "Cannot foo";
if(bar)
    d << "because of bar.";
else
    d << "because of everything else.";
// (newline character will be written to output on object destruction)
@endcode

Support for printing more types can be added by implementing function
@ref operator<<(Debug&, const T&) for given type. If there is no `operator<<`
implemented for printing given type using Debug class, suitable `std::ostream`
`operator<<` overload is used as fallback, if found.

## Advanced usage

Sometimes you might not want to have everything separated by spaces or having
newline at the end:
@code
// Prints "Value: 16, 24"
Debug() << "Value:" << 16 << Debug::nospace << "," << 24;

// Prints "Value\n16"
Debug() << "Value:" << Debug::newline << 16;

// Doesn't output newline at the end
Debug::noNewlineAtTheEnd() << "Hello!";
@endcode

@see @ref Warning, @ref Error, @ref CORRADE_ASSERT(),
    @ref CORRADE_INTERNAL_ASSERT(), @ref CORRADE_INTERNAL_ASSERT_OUTPUT(),
    @ref NaClConsoleStreamBuffer
@todo Output to more ostreams at once
 */
class CORRADE_UTILITY_EXPORT Debug {
    Debug& operator=(const Debug& other) = delete;
    Debug& operator=(Debug&& other) = delete;

    public:
        /**
         * @brief Debug output without newline at the end
         *
         * Unline @ref Debug() doesn't put newline at the end on destruction.
         * @see @ref noNewlineAtTheEnd(std::ostream*)
         */
        static Debug noNewlineAtTheEnd();

        /**
         * @brief Debug output without newline at the end
         *
         * Unline @ref Debug(std::ostream*) doesn't put newline at the end on
         * destruction.
         * @see @ref noNewlineAtTheEnd()
         */
        static Debug noNewlineAtTheEnd(std::ostream* output);

        /**
         * @brief Don't put space before next value
         *
         * Debug output by default separates values with space, this disables
         * it for the immediately following value. The default behavior is
         * then restored. The following line outputs `Value: 16, 24`:
         * @code
         * Debug() << "Value:" << 16 << Debug::nospace << "," << 24;
         * @endcode
         * @see @ref newline()
         */
        static void nospace(Debug& debug);

        /**
         * @brief Output a newline
         *
         * Puts a newline (not surrounded by spaces) to the output. The
         * following two lines are equivalent:
         * @code
         * Debug() << "Value:" << Debug::newline << 16;
         * Debug() << "Value:" << Debug::nospace << "\n" << Debug::nospace << 16;
         * @endcode
         * and their output is
         *
         *      Value:
         *      16
         *
         * @see @ref nospace()
         */
        static void newline(Debug& debug) {
            debug << nospace << "\n" << nospace;
        }

        /**
         * @brief Constructor
         *
         * Sets output to `std::cout`.
         * @see @ref noNewlineAtTheEnd(), @ref setOutput()
         */
        explicit Debug();

        /**
         * @brief Constructor
         * @param output        Stream where to put debug output. If set to
         *      `nullptr`, no debug output will be written anywhere.
         *
         * Constructs debug object with given output.
         * @see @ref noNewlineAtTheEnd(std::ostream*), @ref setOutput()
         */
        explicit Debug(std::ostream* output);

        /**
         * @brief Copy constructor
         *
         * When copied from class which already wrote something on the output,
         * disables newline at the end to avoid excessive whitespace.
         */
        Debug(const Debug& other);

        /**
         * @brief Destructor
         *
         * If there was any output, adds newline at the end.
         */
        ~Debug();

        /**
         * @brief Print string to debug output
         *
         * If there is already something on the output, puts space before
         * the value, unless @ref nospace() was set immediately before.
         * @see @ref operator<<(Debug&, const T&)
         */
        Debug& operator<<(const std::string& value);
        Debug& operator<<(const char* value);            /**< @overload */
        Debug& operator<<(const void* value);            /**< @overload */
        Debug& operator<<(bool value);                   /**< @overload */
        Debug& operator<<(int value);                    /**< @overload */
        Debug& operator<<(long value);                   /**< @overload */
        Debug& operator<<(long long value);              /**< @overload */
        Debug& operator<<(unsigned value);               /**< @overload */
        Debug& operator<<(unsigned long value);          /**< @overload */
        Debug& operator<<(unsigned long long value);     /**< @overload */
        Debug& operator<<(float value);                  /**< @overload */
        Debug& operator<<(double value);                 /**< @overload */
        #ifndef CORRADE_TARGET_EMSCRIPTEN
        /** @overload
         * @partialsupport Not available in @ref CORRADE_TARGET_EMSCRIPTEN "Emscripten"
         *      as JavaScript doesn't support doubles larger than 64 bits.
         */
        Debug& operator<<(long double value);
        #endif

        #ifndef CORRADE_MSVC2013_COMPATIBILITY
        /**
         * @brief Print UTF-32 character to debug output
         *
         * Prints value as Unicode codepoint, i.e. `U+0061`.
         */
<<<<<<< HEAD
        Debug operator<<(char32_t value);
        #endif
=======
        Debug& operator<<(char32_t value);
>>>>>>> abff68c2

        /**
         * @brief Print UTF-32 character literal to debug output
         *
         * Prints value as list of Unicode codepoints, i.e.
         * `[U+0061, U+0062, U+0063}`.
         */
        Debug& operator<<(const char32_t* value);

        /**
         * @brief Configure debug output
         *
         * See @ref nospace() and @ref newline() for more information.
         */
        Debug& operator<<(void(*f)(Debug&)) {
            f(*this);
            return *this;
        }

        #ifndef DOXYGEN_GENERATING_OUTPUT
        Debug& operator<<(Implementation::DebugOstreamFallback&& value);
        #endif

        /**
         * @brief Globally set output for newly created instances
         * @param output       Stream where to put debug output. If set to
         *      `nullptr`, no debug output will be written anywhere.
         *
         * All successive @ref Debug instances created with default constructor
         * will be redirected to given stream.
         */
        static void setOutput(std::ostream* output);

    #ifndef DOXYGEN_GENERATING_OUTPUT
    protected:
    #else
    private:
    #endif
        std::ostream* _output;

        enum class Flag: unsigned char {
            ValueWritten = 1 << 0,
            NoSpaceBeforeNextValue = 1 << 1,
            NoNewlineAtTheEnd = 1 << 2
        };
        typedef Containers::EnumSet<Flag> Flags;

        CORRADE_ENUMSET_FRIEND_OPERATORS(Flags)

        Flags _flags;

    private:
        template<class T> Debug& print(const T& value);

        static std::ostream* _globalOutput;
};

CORRADE_ENUMSET_OPERATORS(Debug::Flags)

inline Debug Debug::noNewlineAtTheEnd(std::ostream* const output) {
    Debug debug{output};
    debug._flags |= Flag::NoNewlineAtTheEnd;
    return debug;
}

inline Debug::Debug(std::ostream* output): _output{output}, _flags{Flag::NoSpaceBeforeNextValue} {}

inline void Debug::nospace(Debug& debug) {
    debug._flags |= Flag::NoSpaceBeforeNextValue;
}

#ifndef DOXYGEN_GENERATING_OUTPUT
/* so Debug() << value works */
template<class T> inline Debug& operator<<(Debug&& debug, const T& value) {
    return debug << value;
}
#endif

#ifdef DOXYGEN_GENERATING_OUTPUT
/** @relates Debug
@brief Operator for printing custom types to debug
@param debug     Debug class
@param value     Value to be printed

Support for printing custom types (i.e. those not handled by `iostream`) can
be added by implementing this function for given type.

The function should convert the type to one of supported types (such as
`std::string`) and then call @ref Debug::operator<<(const std::string&) with
it. You can also use @ref Debug::nospace() and @ref Debug::newline().
 */
template<class T> Debug& operator<<(Debug& debug, const T& value);
#endif

/** @relates Debug
@brief Operator for printing iterable types to debug

Prints the value as `{a, b, c}`.
*/
#ifdef DOXYGEN_GENERATING_OUTPUT
template<class Iterable> Debug& operator<<(Debug& debug, const Iterable& value)
#else
/* libc++ from Apple's Clang "4.2" (3.2-svn) doesn't have constexpr operator
   bool for std::integral_constant, thus we need to use ::value instead */
template<class Iterable> Debug& operator<<(typename std::enable_if<IsIterable<Iterable>::value && !std::is_same<Iterable, std::string>::value, Debug&>::type debug, const Iterable& value)
#endif
{
    debug << "{" << Debug::nospace;
    for(auto it = value.begin(); it != value.end(); ++it) {
        if(it != value.begin())
            debug << Debug::nospace << ",";
        debug << *it;
    }
    debug << Debug::nospace << "}";
    return debug;
}

namespace Implementation {
    /** @todo C++14: use std::make_index_sequence and std::integer_sequence */
    template<std::size_t ...> struct Sequence {};

    #ifndef DOXYGEN_GENERATING_OUTPUT
    /* E.g. GenerateSequence<3>::Type is Sequence<0, 1, 2> */
    template<std::size_t N, std::size_t ...sequence> struct GenerateSequence:
        GenerateSequence<N-1, N-1, sequence...> {};

    template<std::size_t ...sequence> struct GenerateSequence<0, sequence...> {
        typedef Sequence<sequence...> Type;
    };
    #endif

    /* Used by operator<<(Debug&, std::tuple<>...) */
    template<class T> inline void tupleDebugOutput(Debug&, const T&, Sequence<>) {}
    template<class T, std::size_t i, std::size_t ...sequence> void tupleDebugOutput(Debug& debug, const T& tuple, Sequence<i, sequence...>) {
        debug << std::get<i>(tuple);
        if(i + 1 != std::tuple_size<T>::value)
            debug << Debug::nospace << ",";
        tupleDebugOutput(debug, tuple, Sequence<sequence...>{});
    }
}

/** @relates Debug
@brief Operator for printing tuple types to debug

Prints the value as `(first, second, third...)`.
*/
template<class ...Args> Debug& operator<<(Debug& debug, const std::tuple<Args...>& value) {
    debug << "(" << Debug::nospace;
    Implementation::tupleDebugOutput(debug, value, typename Implementation::GenerateSequence<sizeof...(Args)>::Type{});
    debug << Debug::nospace << ")";
    return debug;
}

/** @relates Debug
 * @overload
 */
template<class T, class U> Debug& operator<<(Debug& debug, const std::pair<T, U>& value) {
    return debug << std::tuple<T, U>(value);
}

/**
@brief Warning output handler

Same as @ref Debug, but by default writes output to standard error output.
Thus it is possible to separate / mute @ref Debug, @ref Warning and @ref Error
outputs.
*/
class CORRADE_UTILITY_EXPORT Warning: public Debug {
    public:
        /**
         * @brief Warning output without newline at the end
         *
         * Unline @ref Warning() doesn't put newline at the end on destruction.
         * @see @ref noNewlineAtTheEnd(std::ostream*)
         */
        static Warning noNewlineAtTheEnd();

        /**
         * @brief Warning output without newline at the end
         *
         * Unline @ref Warning(std::ostream*) doesn't put newline at the end on
         * destruction.
         * @see @ref noNewlineAtTheEnd()
         */
        static Warning noNewlineAtTheEnd(std::ostream* output);

        /** @copydoc Debug::setOutput() */
        static void setOutput(std::ostream* output);

        /**
         * @brief Constructor
         *
         * Sets output to `std::cerr`.
         * @see @ref noNewlineAtTheEnd(), @ref setOutput()
         */
        explicit Warning();

        /** @copydoc Debug::Debug(std::ostream*) */
        explicit Warning(std::ostream* output): Debug(output) {}

    private:
        static CORRADE_UTILITY_LOCAL std::ostream* _globalWarningOutput;
};

inline Warning Warning::noNewlineAtTheEnd(std::ostream* const output) {
    Warning warning{output};
    warning._flags |= Flag::NoNewlineAtTheEnd;
    return warning;
}

/**
@brief Error output handler

@copydetails Warning
*/
class CORRADE_UTILITY_EXPORT Error: public Debug {
    public:
        /**
         * @brief Error output without newline at the end
         *
         * Unline @ref Error() doesn't put newline at the end on destruction.
         * @see @ref noNewlineAtTheEnd(std::ostream*)
         */
        static Error noNewlineAtTheEnd();

        /**
         * @brief Error output without newline at the end
         *
         * Unline @ref Error(std::ostream*) doesn't put newline at the end on
         * destruction.
         * @see @ref noNewlineAtTheEnd()
         */
        static Error noNewlineAtTheEnd(std::ostream* output);

        /** @copydoc Debug::setOutput() */
        static void setOutput(std::ostream* output);

        /**
         * @brief Constructor
         *
         * Sets output to `std::cerr`.
         * @see @ref noNewlineAtTheEnd(), @ref setOutput()
         */
        Error();

        /** @copydoc Debug::Debug(std::ostream*) */
        Error(std::ostream* output): Debug(output) {}

    private:
        static CORRADE_UTILITY_LOCAL std::ostream* _globalErrorOutput;
};

inline Error Error::noNewlineAtTheEnd(std::ostream* const output) {
    Error error{output};
    error._flags |= Flag::NoNewlineAtTheEnd;
    return error;
}

namespace Implementation {

/* Used by Debug::operator<<(Implementation::DebugOstreamFallback&&) */
struct DebugOstreamFallback {
    template<class T> /*implicit*/ DebugOstreamFallback(const T& t): applier(&DebugOstreamFallback::applyImpl<T>), value(&t) {}

    void apply(std::ostream& s) const {
        (this->*applier)(s);
    }

    template<class T> void applyImpl(std::ostream& s) const {
        s << *static_cast<const T*>(value);
    }

    typedef void(DebugOstreamFallback::*ApplierFunc)(std::ostream&) const;
    const ApplierFunc applier;
    const void* value;
};

}

}}

#endif<|MERGE_RESOLUTION|>--- conflicted
+++ resolved
@@ -221,12 +221,8 @@
          *
          * Prints value as Unicode codepoint, i.e. `U+0061`.
          */
-<<<<<<< HEAD
-        Debug operator<<(char32_t value);
+        Debug& operator<<(char32_t value);
         #endif
-=======
-        Debug& operator<<(char32_t value);
->>>>>>> abff68c2
 
         /**
          * @brief Print UTF-32 character literal to debug output
