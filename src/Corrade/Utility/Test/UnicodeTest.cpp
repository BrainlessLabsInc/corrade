--- conflicted
+++ resolved
@@ -104,14 +104,9 @@
 }
 
 void UnicodeTest::utf8utf32() {
-<<<<<<< HEAD
-    #if !defined(__MINGW32__) && !defined(CORRADE_MSVC2013_COMPATIBILITY)
+    #ifndef CORRADE_MSVC2013_COMPATIBILITY
     CORRADE_COMPARE(Unicode::utf32("žluťoučký kůň"),
                     U"\u017Elu\u0165ou\u010Dk\u00FD k\u016F\u0148");
-    #elif defined(__MINGW32__)
-    CORRADE_COMPARE(Unicode::utf32("žluťoučký kůň"), (std::vector<char32_t>{
-        U'\u017E', U'l', U'u', U'\u0165', U'o', U'u', U'\u010D', U'k',
-        U'\u00FD', U' ', U'k', U'\u016F', U'\u0148'}));
     #else
     CORRADE_COMPARE(Unicode::utf32("žluťoučký kůň"), (std::u32string{
         0x017E, 'l', 'u', 0x0165, 'o', 'u', 0x010D, 'k',
@@ -119,20 +114,11 @@
     #endif
 
     /* Empty string shouldn't crash */
-    #if !defined(__MINGW32__) && !defined(CORRADE_MSVC2013_COMPATIBILITY)
+    #ifndef CORRADE_MSVC2013_COMPATIBILITY
     CORRADE_COMPARE(Unicode::utf32(""), U"");
-    #elif defined(__MINGW32__)
-    CORRADE_COMPARE(Unicode::utf32(""), std::vector<char32_t>());
     #else
     CORRADE_COMPARE(Unicode::utf32(""), std::u32string());
     #endif
-=======
-    CORRADE_COMPARE(Unicode::utf32("žluťoučký kůň"),
-                    U"\u017Elu\u0165ou\u010Dk\u00FD k\u016F\u0148");
-
-    /* Empty string shouldn't crash */
-    CORRADE_COMPARE(Unicode::utf32(""), U"");
->>>>>>> 495f3abd
 }
 
 }}}
