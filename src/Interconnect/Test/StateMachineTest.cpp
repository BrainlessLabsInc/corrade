/*
    This file is part of Corrade.

    Copyright © 2007, 2008, 2009, 2010, 2011, 2012, 2013
              Vladimír Vondruš <mosra@centrum.cz>

    Permission is hereby granted, free of charge, to any person obtaining a
    copy of this software and associated documentation files (the "Software"),
    to deal in the Software without restriction, including without limitation
    the rights to use, copy, modify, merge, publish, distribute, sublicense,
    and/or sell copies of the Software, and to permit persons to whom the
    Software is furnished to do so, subject to the following conditions:

    The above copyright notice and this permission notice shall be included
    in all copies or substantial portions of the Software.

    THE SOFTWARE IS PROVIDED "AS IS", WITHOUT WARRANTY OF ANY KIND, EXPRESS OR
    IMPLIED, INCLUDING BUT NOT LIMITED TO THE WARRANTIES OF MERCHANTABILITY,
    FITNESS FOR A PARTICULAR PURPOSE AND NONINFRINGEMENT. IN NO EVENT SHALL
    THE AUTHORS OR COPYRIGHT HOLDERS BE LIABLE FOR ANY CLAIM, DAMAGES OR OTHER
    LIABILITY, WHETHER IN AN ACTION OF CONTRACT, TORT OR OTHERWISE, ARISING
    FROM, OUT OF OR IN CONNECTION WITH THE SOFTWARE OR THE USE OR OTHER
    DEALINGS IN THE SOFTWARE.
*/

#include <sstream>

#include "Interconnect/StateMachine.h"
#include "TestSuite/Tester.h"

namespace Corrade { namespace Interconnect { namespace Test {

class StateMachineTest: public TestSuite::Tester {
    public:
        explicit StateMachineTest();

        void test();
};

StateMachineTest::StateMachineTest() {
    addTests({&StateMachineTest::test});
}

#ifndef CORRADE_GCC44_COMPATIBILITY
void StateMachineTest::test() {
#endif
    enum class State: std::uint8_t {
        Start,
        End
    };

    enum class Input: std::uint8_t {
        KeyA,
        KeyB
    };

    typedef Interconnect::StateMachine<2, 2, State, Input> StateMachine;

#ifdef CORRADE_GCC44_COMPATIBILITY
namespace {
    void startEntered() { Utility::Debug() << "start entered"; }
    void startExited() { Utility::Debug() << "start exited"; }
    void endEntered() { Utility::Debug() << "end entered"; }
    void endExited() { Utility::Debug() << "end exited"; }
}

void StateMachineTest::test() {
#endif
    StateMachine m;
    m.addTransitions({
        {State::Start,  Input::KeyA,    State::End},
        {State::End,    Input::KeyB,    State::Start}
    });

    std::ostringstream out;
    Debug::setOutput(&out);

<<<<<<< HEAD
    #ifndef CORRADE_GCC44_COMPATIBILITY
    Interconnect::connect(m, &StateMachine::entered<State::Start>, []() { Debug() << "start entered"; });
    Interconnect::connect(m, &StateMachine::exited<State::Start>, []() { Debug() << "start exited"; });
    Interconnect::connect(m, &StateMachine::entered<State::End>, []() { Debug() << "end entered"; });
    Interconnect::connect(m, &StateMachine::exited<State::End>, []() { Debug() << "end exited"; });
    #else
    Interconnect::connect(m, &StateMachine::entered<State::Start>, startEntered);
    Interconnect::connect(m, &StateMachine::exited<State::Start>, startExited);
    Interconnect::connect(m, &StateMachine::entered<State::End>, endEntered);
    Interconnect::connect(m, &StateMachine::exited<State::End>, endExited);
    #endif
=======
    Interconnect::connect(m, &StateMachine::entered<State::Start>,
        [](State s) { Debug() << "start entered, previous" << std::uint8_t(s); });
    Interconnect::connect(m, &StateMachine::exited<State::Start>,
        [](State s) { Debug() << "start exited, next" << std::uint8_t(s); });
    Interconnect::connect(m, &StateMachine::entered<State::End>,
        [](State s) { Debug() << "end entered, previous" << std::uint8_t(s); });
    Interconnect::connect(m, &StateMachine::exited<State::End>,
        [](State s) { Debug() << "end exited, next" << std::uint8_t(s); });

    Interconnect::connect(m, &StateMachine::stepped<State::End, State::Start>,
        []() { Debug() << "going from end to start"; });
    Interconnect::connect(m, &StateMachine::stepped<State::Start, State::End>,
        []() { Debug() << "going from start to end"; });
>>>>>>> 7a8e9963

    m.step(Input::KeyA)
     .step(Input::KeyB);
    CORRADE_COMPARE(out.str(), "start exited, next 1\n"
                               "going from start to end\n"
                               "end entered, previous 0\n"
                               "end exited, next 0\n"
                               "going from end to start\n"
                               "start entered, previous 1\n");
}

}}}

CORRADE_TEST_MAIN(Corrade::Interconnect::Test::StateMachineTest)<|MERGE_RESOLUTION|>--- conflicted
+++ resolved
@@ -58,10 +58,12 @@
 
 #ifdef CORRADE_GCC44_COMPATIBILITY
 namespace {
-    void startEntered() { Utility::Debug() << "start entered"; }
-    void startExited() { Utility::Debug() << "start exited"; }
-    void endEntered() { Utility::Debug() << "end entered"; }
-    void endExited() { Utility::Debug() << "end exited"; }
+    void startEntered(State s) { Utility::Debug() << "start entered, previous" << std::uint8_t(s); }
+    void startExited(State s) { Utility::Debug() << "start exited, next" << std::uint8_t(s); }
+    void endEntered(State s) { Utility::Debug() << "end entered, previous" << std::uint8_t(s); }
+    void endExited(State s) { Utility::Debug() << "end exited, next" << std::uint8_t(s); }
+    void endToStart() { Utility::Debug() << "going from end to start"; }
+    void startToEnd() { Utility::Debug() << "going from start to end"; }
 }
 
 void StateMachineTest::test() {
@@ -75,19 +77,7 @@
     std::ostringstream out;
     Debug::setOutput(&out);
 
-<<<<<<< HEAD
     #ifndef CORRADE_GCC44_COMPATIBILITY
-    Interconnect::connect(m, &StateMachine::entered<State::Start>, []() { Debug() << "start entered"; });
-    Interconnect::connect(m, &StateMachine::exited<State::Start>, []() { Debug() << "start exited"; });
-    Interconnect::connect(m, &StateMachine::entered<State::End>, []() { Debug() << "end entered"; });
-    Interconnect::connect(m, &StateMachine::exited<State::End>, []() { Debug() << "end exited"; });
-    #else
-    Interconnect::connect(m, &StateMachine::entered<State::Start>, startEntered);
-    Interconnect::connect(m, &StateMachine::exited<State::Start>, startExited);
-    Interconnect::connect(m, &StateMachine::entered<State::End>, endEntered);
-    Interconnect::connect(m, &StateMachine::exited<State::End>, endExited);
-    #endif
-=======
     Interconnect::connect(m, &StateMachine::entered<State::Start>,
         [](State s) { Debug() << "start entered, previous" << std::uint8_t(s); });
     Interconnect::connect(m, &StateMachine::exited<State::Start>,
@@ -96,12 +86,18 @@
         [](State s) { Debug() << "end entered, previous" << std::uint8_t(s); });
     Interconnect::connect(m, &StateMachine::exited<State::End>,
         [](State s) { Debug() << "end exited, next" << std::uint8_t(s); });
-
     Interconnect::connect(m, &StateMachine::stepped<State::End, State::Start>,
         []() { Debug() << "going from end to start"; });
     Interconnect::connect(m, &StateMachine::stepped<State::Start, State::End>,
         []() { Debug() << "going from start to end"; });
->>>>>>> 7a8e9963
+    #else
+    Interconnect::connect(m, &StateMachine::entered<State::Start>, startEntered);
+    Interconnect::connect(m, &StateMachine::exited<State::Start>, startExited);
+    Interconnect::connect(m, &StateMachine::entered<State::End>, endEntered);
+    Interconnect::connect(m, &StateMachine::exited<State::End>, endExited);
+    Interconnect::connect(m, &StateMachine::stepped<State::End, State::Start>, endToStart);
+    Interconnect::connect(m, &StateMachine::stepped<State::Start, State::End>, startToEnd);
+    #endif
 
     m.step(Input::KeyA)
      .step(Input::KeyB);
